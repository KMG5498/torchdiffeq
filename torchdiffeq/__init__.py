--- conflicted
+++ resolved
@@ -1,8 +1,4 @@
 from ._impl import odeint
 from ._impl import odeint_adjoint
-<<<<<<< HEAD
 from ._impl import odeint_event
-__version__ = "0.1.0"
-=======
-__version__ = "0.1.1"
->>>>>>> cd847cfb
+__version__ = "0.1.1"